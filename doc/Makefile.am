--- conflicted
+++ resolved
@@ -1,5 +1,26 @@
 EXTRA_DIST = \
-<<<<<<< HEAD
+	api \
+	architecture.rst \
+	cephfs \
+	conf.py \
+	dev \
+	favicon.ico \
+	glossary.rst /
+	images /
+	index.rst /
+	install /
+	logo.png /
+	Makefile.am /
+	mon /
+	rados /
+	radosgw /
+	rbd /
+	release-notes.rst /
+	releases.rst /
+	scripts /
+	start /
+	_templates /
+	_themes
 	man/8/ceph-authtool.rst	\
 	man/8/ceph-clsinfo.rst	\
 	man/8/ceph-conf.rst	\
@@ -38,30 +59,4 @@
 
 if WITH_TESTS
 EXTRA_DIST += man/8/ceph-debugpack.rst
-endif
-=======
-	man \
-	api \
-	architecture.rst \
-	cephfs \
-	conf.py \
-	dev \
-	favicon.ico \
-	glossary.rst /
-	images /
-	index.rst /
-	install /
-	logo.png /
-	Makefile.am /
-	man /
-	mon /
-	rados /
-	radosgw /
-	rbd /
-	release-notes.rst /
-	releases.rst /
-	scripts /
-	start /
-	_templates /
-	_themes
->>>>>>> c461ee19
+endif