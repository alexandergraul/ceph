--- conflicted
+++ resolved
@@ -184,10 +184,7 @@
 BuildRequires:  redhat-lsb-core
 BuildRequires:	Cython
 BuildRequires:	python-cherrypy
-<<<<<<< HEAD
 BuildRequires:	python-prettytable
-=======
->>>>>>> eded0c11
 BuildRequires:	python-sphinx
 %endif
 # python34-... for RHEL, python3-... for all other supported distros
@@ -334,15 +331,9 @@
 %if 0%{?suse_version}
 Group:          System/Filesystems
 %endif
-<<<<<<< HEAD
 Requires:       ceph-base = %{_epoch_prefix}%{version}-%{release}
 %if 0%{?fedora} || 0%{?rhel}
 Requires:	python-cherrypy
-=======
-Requires:       ceph-base = %{epoch}:%{version}-%{release}
-%if 0%{?fedora} || 0%{?rhel}
-Requires:      python-cherrypy
->>>>>>> eded0c11
 %endif
 %if 0%{?suse_version}
 Requires: 	python-CherryPy
