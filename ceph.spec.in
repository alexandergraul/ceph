--- conflicted
+++ resolved
@@ -13,7 +13,6 @@
 #
 # Please submit bugfixes or comments via http://tracker.ceph.com/
 # 
-<<<<<<< HEAD
 %if 0%{?suse_version}
 %bcond_with ceph_test_package
 %else
@@ -21,14 +20,11 @@
 %endif
 %bcond_with make_check
 
-%ifarch aarch64 x86_64
-=======
 %bcond_without ocf
 %bcond_without cephfs_java
 %bcond_with tests
 %bcond_with xio
 %ifnarch s390 s390x
->>>>>>> 2ee413f7
 %bcond_without tcmalloc
 %bcond_without valgrind_devel
 %else
