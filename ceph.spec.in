--- conflicted
+++ resolved
@@ -244,13 +244,7 @@
 %if 0%{?suse_version}
 Recommends:    ntp-daemon
 %endif
-<<<<<<< HEAD
-%if 0%{?fedora} || 0%{?rhel}
-Requires:      redhat-lsb-core
-%endif
 %ifarch aarch64 x86_64
-=======
->>>>>>> a00efd8d
 %if 0%{with xio}
 Requires:      libxio
 %endif
@@ -733,12 +727,7 @@
 %install
 make DESTDIR=%{buildroot} install
 find %{buildroot} -type f -name "*.la" -exec rm -f {} ';'
-<<<<<<< HEAD
-install -D src/etc-rbdmap %{buildroot}%{_sysconfdir}/ceph/rbdmap
-=======
-find %{buildroot} -type f -name "*.a" -exec rm -f {} ';'
 install -m 0644 -D src/etc-rbdmap %{buildroot}%{_sysconfdir}/ceph/rbdmap
->>>>>>> a00efd8d
 %if 0%{?fedora} || 0%{?rhel}
 install -m 0644 -D etc/sysconfig/ceph %{buildroot}%{_sysconfdir}/sysconfig/ceph
 %endif
