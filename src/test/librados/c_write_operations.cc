// Tests for the C API coverage of atomic write operations

#include <errno.h>
#include "include/err.h"
#include "include/rados/librados.h"
#include "test/librados/test.h"
#include "gtest/gtest.h"

TEST(LibradosCWriteOps, NewDelete) {
  rados_write_op_t op = rados_create_write_op();
  ASSERT_TRUE(op);
  rados_release_write_op(op);
}

TEST(LibRadosCWriteOps, assertExists) {
  rados_t cluster;
  rados_ioctx_t ioctx;
  std::string pool_name = get_temp_pool_name();
  ASSERT_EQ("", create_one_pool(pool_name, &cluster));
  rados_ioctx_create(cluster, pool_name.c_str(), &ioctx);

  rados_write_op_t op = rados_create_write_op();
  ASSERT_TRUE(op);
  rados_write_op_assert_exists(op);

  // -2, ENOENT
  ASSERT_EQ(-2, rados_write_op_operate(op, ioctx, "test", NULL, 0));
  rados_release_write_op(op);

  rados_write_op_t op2 = rados_create_write_op();
  ASSERT_TRUE(op2);
  rados_write_op_assert_exists(op2);

  rados_completion_t completion;
  ASSERT_EQ(0, rados_aio_create_completion(NULL, NULL, NULL, &completion));
  ASSERT_EQ(0, rados_aio_write_op_operate(op2, ioctx, completion, "test", NULL, 0));
  rados_aio_wait_for_complete(completion);
  ASSERT_EQ(-2, rados_aio_get_return_value(completion));
  rados_aio_release(completion);

  rados_ioctx_destroy(ioctx);
  rados_release_write_op(op2);
  ASSERT_EQ(0, destroy_one_pool(pool_name, &cluster));
}

TEST(LibRadosCWriteOps, WriteOpAssertVersion) {
  rados_t cluster;
  rados_ioctx_t ioctx;
  std::string pool_name = get_temp_pool_name();
  ASSERT_EQ("", create_one_pool(pool_name, &cluster));
  rados_ioctx_create(cluster, pool_name.c_str(), &ioctx);

  rados_write_op_t op = rados_create_write_op();
  ASSERT_TRUE(op);
  rados_write_op_create(op, LIBRADOS_CREATE_EXCLUSIVE, NULL);
  ASSERT_EQ(0, rados_write_op_operate(op, ioctx, "test", NULL, 0));
  rados_release_write_op(op);

  // Write to the object a second time to guarantee that its
  // version number is greater than 0
  op = rados_create_write_op();
  ASSERT_TRUE(op);
  rados_write_op_write_full(op, "hi", 2);
  ASSERT_EQ(0, rados_write_op_operate(op, ioctx, "test", NULL, 0));
  rados_release_write_op(op);

  uint64_t v = rados_get_last_version(ioctx);

  op = rados_create_write_op();
  ASSERT_TRUE(op);
  rados_write_op_assert_version(op, v+1);
  ASSERT_EQ(-EOVERFLOW, rados_write_op_operate(op, ioctx, "test", NULL, 0));
  rados_release_write_op(op);

  op = rados_create_write_op();
  ASSERT_TRUE(op);
  rados_write_op_assert_version(op, v-1);
  ASSERT_EQ(-ERANGE, rados_write_op_operate(op, ioctx, "test", NULL, 0));
  rados_release_write_op(op);

  op = rados_create_write_op();
  ASSERT_TRUE(op);
  rados_write_op_assert_version(op, v);
  ASSERT_EQ(0, rados_write_op_operate(op, ioctx, "test", NULL, 0));
  rados_release_write_op(op);

  rados_ioctx_destroy(ioctx);
  ASSERT_EQ(0, destroy_one_pool(pool_name, &cluster));
}

TEST(LibRadosCWriteOps, Xattrs) {
  rados_t cluster;
  rados_ioctx_t ioctx;
  std::string pool_name = get_temp_pool_name();
  ASSERT_EQ("", create_one_pool(pool_name, &cluster));
  rados_ioctx_create(cluster, pool_name.c_str(), &ioctx);

  // Create an object with an xattr
  rados_write_op_t op = rados_create_write_op();
  ASSERT_TRUE(op);
  rados_write_op_create(op, LIBRADOS_CREATE_EXCLUSIVE, NULL);
  rados_write_op_setxattr(op, "key", "value", 5);
  ASSERT_EQ(0, rados_write_op_operate(op, ioctx, "test", NULL, 0));
  rados_release_write_op(op);

  // Check that xattr exists, if it does, delete it.
  op = rados_create_write_op();
  ASSERT_TRUE(op);
  rados_write_op_create(op, LIBRADOS_CREATE_IDEMPOTENT, NULL);
  rados_write_op_cmpxattr(op, "key", LIBRADOS_CMPXATTR_OP_EQ, "value", 5);
  rados_write_op_rmxattr(op, "key");
  ASSERT_EQ(0, rados_write_op_operate(op, ioctx, "test", NULL, 0));
  rados_release_write_op(op);

  // Check the xattr exits, if it does, add it again (will fail) with -125
  // (ECANCELED)
  op = rados_create_write_op();
  ASSERT_TRUE(op);
  rados_write_op_cmpxattr(op, "key", LIBRADOS_CMPXATTR_OP_EQ, "value", 5);
  rados_write_op_setxattr(op, "key", "value", 5);
  ASSERT_EQ(-ECANCELED, rados_write_op_operate(op, ioctx, "test", NULL, 0));

  rados_release_write_op(op);
  rados_ioctx_destroy(ioctx);
  ASSERT_EQ(0, destroy_one_pool(pool_name, &cluster));
}

TEST(LibRadosCWriteOps, Write) {
  rados_t cluster;
  rados_ioctx_t ioctx;
  std::string pool_name = get_temp_pool_name();
  ASSERT_EQ("", create_one_pool(pool_name, &cluster));
  rados_ioctx_create(cluster, pool_name.c_str(), &ioctx);

  // Create an object, write and write full to it
  rados_write_op_t op = rados_create_write_op();
  ASSERT_TRUE(op);
  rados_write_op_create(op, LIBRADOS_CREATE_EXCLUSIVE, NULL);
  rados_write_op_write(op, "four", 4, 0);
  rados_write_op_write_full(op, "hi", 2);
  ASSERT_EQ(0, rados_write_op_operate(op, ioctx, "test", NULL, 0));
  char hi[4];
  ASSERT_EQ(2, rados_read(ioctx, "test", hi, 4, 0));
  rados_release_write_op(op);

  //create write op with iohint
  op = rados_create_write_op();
  ASSERT_TRUE(op);
  rados_write_op_write_full(op, "ceph", 4);
  rados_write_op_set_flags(op, LIBRADOS_OP_FLAG_FADVISE_NOCACHE);
  ASSERT_EQ(0, rados_write_op_operate(op, ioctx, "test", NULL, 0));
  ASSERT_EQ(4, rados_read(ioctx, "test", hi, 4, 0));
  rados_release_write_op(op);

  // Truncate and append
  op = rados_create_write_op();
  ASSERT_TRUE(op);
  rados_write_op_truncate(op, 1);
  rados_write_op_append(op, "hi", 2);
  ASSERT_EQ(0, rados_write_op_operate(op, ioctx, "test", NULL, 0));
  ASSERT_EQ(3, rados_read(ioctx, "test", hi, 4, 0));
  rados_release_write_op(op);

  // zero and remove
  op = rados_create_write_op();
  ASSERT_TRUE(op);
  rados_write_op_zero(op, 0, 3);
  rados_write_op_remove(op);
  ASSERT_EQ(0, rados_write_op_operate(op, ioctx, "test", NULL, 0));
  // ENOENT
  ASSERT_EQ(-2, rados_read(ioctx, "test", hi, 4, 0));
  rados_release_write_op(op);

  rados_ioctx_destroy(ioctx);
  ASSERT_EQ(0, destroy_one_pool(pool_name, &cluster));
}

TEST(LibRadosCWriteOps, Exec) {
  rados_t cluster;
  rados_ioctx_t ioctx;
  std::string pool_name = get_temp_pool_name();
  ASSERT_EQ("", create_one_pool(pool_name, &cluster));
  rados_ioctx_create(cluster, pool_name.c_str(), &ioctx);

  int rval = 1;
  rados_write_op_t op = rados_create_write_op();
  rados_write_op_exec(op, "hello", "record_hello", "test", 4, &rval);
  ASSERT_EQ(0, rados_write_op_operate(op, ioctx, "test", NULL, 0));
  rados_release_write_op(op);
  ASSERT_EQ(0, rval);

  char hi[100];
  ASSERT_EQ(12, rados_read(ioctx, "test", hi, 100, 0));
  hi[12] = '\0';
  ASSERT_EQ(0, strcmp("Hello, test!", hi));

  rados_ioctx_destroy(ioctx);
  ASSERT_EQ(0, destroy_one_pool(pool_name, &cluster));
}

TEST(LibRadosCWriteOps, WriteSame) {
  rados_t cluster;
  rados_ioctx_t ioctx;
  std::string pool_name = get_temp_pool_name();
  ASSERT_EQ("", create_one_pool(pool_name, &cluster));
  rados_ioctx_create(cluster, pool_name.c_str(), &ioctx);

  // Create an object, write to it using writesame
  rados_write_op_t op = rados_create_write_op();
  ASSERT_TRUE(op);
  rados_write_op_create(op, LIBRADOS_CREATE_EXCLUSIVE, NULL);
  rados_write_op_writesame(op, "four", 4, 4 * 4, 0);
  ASSERT_EQ(0, rados_write_op_operate(op, ioctx, "test", NULL, 0));
  char hi[4 * 4];
  ASSERT_EQ(sizeof(hi), static_cast<std::size_t>(
		rados_read(ioctx, "test", hi,sizeof(hi), 0)));
  rados_release_write_op(op);
  ASSERT_EQ(0, memcmp("fourfourfourfour", hi, sizeof(hi)));

  // cleanup
  op = rados_create_write_op();
  ASSERT_TRUE(op);
  rados_write_op_remove(op);
  ASSERT_EQ(0, rados_write_op_operate(op, ioctx, "test", NULL, 0));
  rados_release_write_op(op);

  rados_ioctx_destroy(ioctx);
  ASSERT_EQ(0, destroy_one_pool(pool_name, &cluster));
}

TEST(LibRadosCWriteOps, CmpExt) {
  rados_t cluster;
  rados_ioctx_t ioctx;
  std::string pool_name = get_temp_pool_name();
  ASSERT_EQ("", create_one_pool(pool_name, &cluster));
  rados_ioctx_create(cluster, pool_name.c_str(), &ioctx);

  // create an object, write to it using writesame
  rados_write_op_t op = rados_create_write_op();
  ASSERT_TRUE(op);
  rados_write_op_create(op, LIBRADOS_CREATE_EXCLUSIVE, NULL);
  rados_write_op_write(op, "four", 4, 0);
  ASSERT_EQ(0, rados_write_op_operate(op, ioctx, "test", NULL, 0));
  rados_release_write_op(op);
  char hi[4];
<<<<<<< HEAD
  ASSERT_EQ(sizeof(hi), rados_read(ioctx, "test", hi, sizeof(hi), 0));
=======
  ASSERT_EQ(sizeof(hi), static_cast<std::size_t>(rados_read(ioctx, "test", hi, sizeof(hi), 0)));
>>>>>>> f2337d1b
  ASSERT_EQ(0, memcmp("four", hi, sizeof(hi)));

  // compare and overwrite on (expected) match
  int val = 0;
  op = rados_create_write_op();
  ASSERT_TRUE(op);
  rados_write_op_cmpext(op, "four", 4, 0, &val);
  rados_write_op_write(op, "five", 4, 0);
  ASSERT_EQ(0, rados_write_op_operate(op, ioctx, "test", NULL, 0));
  ASSERT_EQ(0, val);
  rados_release_write_op(op);
<<<<<<< HEAD
  ASSERT_EQ(sizeof(hi), rados_read(ioctx, "test", hi, sizeof(hi), 0));
=======
  ASSERT_EQ(sizeof(hi), static_cast<std::size_t>(rados_read(ioctx, "test", hi, sizeof(hi), 0)));
>>>>>>> f2337d1b
  ASSERT_EQ(0, memcmp("five", hi, sizeof(hi)));

  // compare and bail before write due to mismatch
  val = 0;
  op = rados_create_write_op();
  ASSERT_TRUE(op);
  rados_write_op_cmpext(op, "four", 4, 0, &val);
  rados_write_op_write(op, "six ", 4, 0);
  ASSERT_EQ(-MAX_ERRNO - 1, rados_write_op_operate(op, ioctx, "test", NULL, 0));

  ASSERT_EQ(-MAX_ERRNO - 1, val);

  // cleanup
  op = rados_create_write_op();
  ASSERT_TRUE(op);
  rados_write_op_remove(op);
  ASSERT_EQ(0, rados_write_op_operate(op, ioctx, "test", NULL, 0));

  rados_ioctx_destroy(ioctx);
  ASSERT_EQ(0, destroy_one_pool(pool_name, &cluster));
}<|MERGE_RESOLUTION|>--- conflicted
+++ resolved
@@ -243,11 +243,7 @@
   ASSERT_EQ(0, rados_write_op_operate(op, ioctx, "test", NULL, 0));
   rados_release_write_op(op);
   char hi[4];
-<<<<<<< HEAD
-  ASSERT_EQ(sizeof(hi), rados_read(ioctx, "test", hi, sizeof(hi), 0));
-=======
   ASSERT_EQ(sizeof(hi), static_cast<std::size_t>(rados_read(ioctx, "test", hi, sizeof(hi), 0)));
->>>>>>> f2337d1b
   ASSERT_EQ(0, memcmp("four", hi, sizeof(hi)));
 
   // compare and overwrite on (expected) match
@@ -259,11 +255,7 @@
   ASSERT_EQ(0, rados_write_op_operate(op, ioctx, "test", NULL, 0));
   ASSERT_EQ(0, val);
   rados_release_write_op(op);
-<<<<<<< HEAD
-  ASSERT_EQ(sizeof(hi), rados_read(ioctx, "test", hi, sizeof(hi), 0));
-=======
   ASSERT_EQ(sizeof(hi), static_cast<std::size_t>(rados_read(ioctx, "test", hi, sizeof(hi), 0)));
->>>>>>> f2337d1b
   ASSERT_EQ(0, memcmp("five", hi, sizeof(hi)));
 
   // compare and bail before write due to mismatch
